--- conflicted
+++ resolved
@@ -53,10 +53,6 @@
         }
     }
 
-<<<<<<< HEAD
-    ///
-=======
->>>>>>> 9a267843
     /// Reinitializes a VAD instance, clearing all state and resetting mode and
     /// sample rate to defaults.
     pub fn reset(&mut self) {
@@ -71,11 +67,7 @@
     /// that internally all processing will be done 8000 Hz; input data in higher
     /// sample rates will just be downsampled first.
     ///
-<<<<<<< HEAD
-    /// Returns
-=======
     /// Returns `Err(())` if sample rate is not valid.
->>>>>>> 9a267843
     pub fn set_sample_rate(&mut self, sample_rate: i32) -> Result<(), ()> {
         unsafe {
             match fvad_set_sample_rate(self.fvad, sample_rate) {
@@ -123,11 +115,11 @@
     /// Returns              : Ok(true) - (active voice),
     ///                       Ok(false) - (non-active Voice),
     ///                       Err(()) - (invalid frame length).
-    pub fn is_voice_segment(&self, buffers: &[i16]) -> Result<bool, ()> {
-        let buffer = &buffers[0] as *const i16;
+    pub fn is_voice_segment(&self, buffer: &[i16]) -> Result<bool, ()> {
+        let b = &buffer[0] as *const i16;
 
         unsafe {
-            match fvad_process(self.fvad, buffer, buffers.len()) {
+            match fvad_process(self.fvad, b, buffer.len()) {
                 1 => Ok(true),
                 0 => Ok(false),
                 _ => Err(()),
